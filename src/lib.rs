//! Event processing library used at Sentry.
//!
//! This crate contains types and utility functions for parsing Sentry event payloads, normalizing
//! them into the canonical protocol, and stripping PII.

#![warn(missing_docs)]

extern crate chrono;
extern crate failure;
#[macro_use]
extern crate failure_derive;
#[macro_use]
extern crate lazy_static;
extern crate regex;
extern crate serde;
#[macro_use]
extern crate serde_derive;
extern crate serde_json;
extern crate uuid;

#[macro_use]
extern crate sentry_stripping_derive;

<<<<<<< HEAD
pub use {chunk::*, common::*, meta::*, processor::*, protocol::*, rule::*, value::*};
=======
#[macro_use]
mod macros;
>>>>>>> 74260fc0

mod chunk;
mod common;
mod meta;
mod meta_ser;
mod processor;
mod protocol;
mod rule;
mod tracked;
mod utils;
<<<<<<< HEAD
mod value;
=======
mod value;

pub use {chunk::*, common::*, meta::*, processor::*, protocol::*, rule::*, value::*};
>>>>>>> 74260fc0
<|MERGE_RESOLUTION|>--- conflicted
+++ resolved
@@ -21,12 +21,10 @@
 #[macro_use]
 extern crate sentry_stripping_derive;
 
-<<<<<<< HEAD
 pub use {chunk::*, common::*, meta::*, processor::*, protocol::*, rule::*, value::*};
-=======
+
 #[macro_use]
 mod macros;
->>>>>>> 74260fc0
 
 mod chunk;
 mod common;
@@ -37,10 +35,4 @@
 mod rule;
 mod tracked;
 mod utils;
-<<<<<<< HEAD
-mod value;
-=======
-mod value;
-
-pub use {chunk::*, common::*, meta::*, processor::*, protocol::*, rule::*, value::*};
->>>>>>> 74260fc0
+mod value;