//! Event processing library used at Sentry.
//!
//! This crate contains types and utility functions for parsing Sentry event payloads, normalizing
//! them into the canonical protocol, and stripping PII.

#![warn(missing_docs)]

extern crate chrono;
extern crate regex;
extern crate serde;
#[macro_use]
extern crate serde_derive;
extern crate serde_json;
extern crate uuid;

#[macro_use]
extern crate sentry_stripping_derive;

pub mod chunk;
pub mod common;
pub mod meta;
pub mod rule;

mod tracked;
<<<<<<< HEAD
mod utils;

#[cfg(test)]
mod tests;

// at the end for now to aid cargo expand testing
pub mod protocol;
=======
mod utils;
>>>>>>> a8bd07ea
<|MERGE_RESOLUTION|>--- conflicted
+++ resolved
@@ -22,14 +22,7 @@
 pub mod rule;
 
 mod tracked;
-<<<<<<< HEAD
 mod utils;
 
-#[cfg(test)]
-mod tests;
-
 // at the end for now to aid cargo expand testing
-pub mod protocol;
-=======
-mod utils;
->>>>>>> a8bd07ea
+pub mod protocol;